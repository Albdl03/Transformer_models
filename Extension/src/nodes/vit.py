import knime.extension as knext
from utils import knutills as kutil
from utils import modeling_utils as mutil
import logging
from transformers import (
    ViTImageProcessor,
    ViTForImageClassification,
    SwinForImageClassification,
    PvtForImageClassification,
    PvtImageProcessor,
    AutoImageProcessor,
)
import torch
from torch.optim import Adam


LOGGER = logging.getLogger(__name__)


# Define sub-category
image_category = knext.category(
    path="/community/vit_ft",
    level_id="vit",
    name="Models",
    description="Vision Transformer fine-tune learner and predictor-",
    icon="icons/icon_Vision Transformer Learner.png",
)


# KNIME node definition for training
@knext.node(
    name="ViT Classification Learner",
    node_type=knext.NodeType.LEARNER,
    icon_path="icons/icon_Vision Transformer Learner.png",
    category=image_category,
    id="img-model-learner",
)
@knext.input_table(
    name="Training Data",
    description="Table containing the training set with image column.",
)
@knext.input_table(
    name="Validation Data",
    description="Table containing the validation set with image column.",
)
@knext.output_port(
    name="Trained Model",
    port_type=kutil.classification_model_port_type,
    description="Output containing the trained Vision Transformer model.",
)
class VisionTransformerLearnerNode:
    """
    Vision Transformer Learner node

    The Vision Transformer Learner node enables users to fine-tune transformer-based models.
    It is a deep learning model that processes image data by dividing it into patches and applying transformer-based
    self-attention mechanisms.

    The model is fine-tuned using a selected image column and label column from the input training dataset. Users can
    choose from multiple Transformer architectures, including ViT, Swin Transformer, and Pyramid Transformer.
    Training parameters such as batch size, number of epochs, and learning rate can be customized. After the fine-tunig part, the node takes as input the validation set,
    which is helpful to find the best parameters of the model.
    The node outputs a fine-tuned model that can be used for image classification with the Transformer Predictor node.

    This node supports fine-tuning of three different models' architectures:


    - **Vision Transformer (ViT)**: A transformer-based model for image classification that treats images as sequences of
      patches and applies self-attention mechanisms.
      [More info](https://huggingface.co/docs/transformers/model_doc/vit)

    - **Swin Transformer**: A hierarchical transformer model with shifted window attention, designed for high-resolution
      image classification and dense prediction tasks.
      [More info](https://huggingface.co/docs/transformers/model_doc/swin)

    - **Pyramid Vision Transformer (PVT)**: A transformer model that incorporates a pyramid structure with progressively
      shrinking patch sizes, making it efficient for tasks like object detection and segmentation.
      [More info](https://huggingface.co/docs/transformers/model_doc/pvt)

    ### Configuration Options:
    - **Image Column**: Select the column containing image data (must be in PNG format).
    - **Label Column**: Select the target column containing class labels.
    - **Number of Epochs**: Defines the number of iterations over the dataset.
    - **Batch Size**: Determines the number of images processed in each training step.
    - **Learning Rate**: Sets the optimizer's step size for updating model weights.
    - **Model Choice**: Choose between ViT, Swin Transformer, or Pyramid Transformer.

    ### How It Works:
    1. The node processes images and encodes labels.
    2. The selected transformer model is initialized and fine-tuned using the provided training data.
    3. A loss function (Cross-Entropy Loss) and optimizer (Adam) are applied to optimize model performance.
    4. Training runs for the specified number of epochs, tracking performance metrics.
    5. The trained model and a performance summary table are returned as outputs.

    """

    image_column = knext.ColumnParameter(
        label="Image Column",
        description="Select an Image column for training.",
        port_index=0,
        column_filter=kutil.is_png,
    )

    label_column = knext.ColumnParameter(
        label="Label Column",
        description="Select the column containing class labels.",
        port_index=0,
        column_filter=kutil.is_nominal,
    )

    num_epochs = knext.IntParameter(
        label="Number of Epochs",
        description="Number of epochs for training the model.",
        default_value=5,
        min_value=1,
    )

    batch_size = knext.IntParameter(
        label="Batch Size",
        description="Batch size for training.",
        default_value=8,
        min_value=1,
    )

    learning_rate = knext.DoubleParameter(
        label="Learning Rate",
        description="Learning rate for the optimizer.",
        default_value=0.001,
        min_value=1e-6,
    )

    model_choice = knext.EnumParameter(
        label="Model Choice",
        description="Choose the Transformer model to use: ViT, Swin Transformer, or Pyramid Transformer.",
        default_value=mutil.ViTModelSelection.get_default().name,
        enum=mutil.ViTModelSelection,
    )

    def configure(
        self,
        configure_context: knext.ConfigurationContext,
        training_schema: knext.Schema,
        validation_schema: knext.Schema,
    ):

        return self._create_spec(
            training_schema, validation_schema, class_probability_schema=None
        )

    def _create_spec(
        self,
        training_schema: knext.Schema,
        validation_schema: knext.Schema,
        class_probability_schema: knext.Schema,
    ):

        image_column = [(c.name, c.ktype) for c in training_schema if kutil.is_png(c)]

        # Check if image column have been specified
        if not image_column:
            raise knext.InvalidParametersError(
                "PNG image type column in missing in the input table."
            )

        # Preset the left most PNG image column from the input table.
        if self.image_column is None:
            self.image_column = image_column[-1][0]

        # Populate list of target columns
        label_column = [
            (c.name, c.ktype) for c in training_schema if kutil.is_nominal(c)
        ]

        # Check if the target column is available
        if not label_column:
            raise knext.InvalidParametersError("No compatible target column available.")

        # Preset the left most nominal column as target column from the input table.
        if self.label_column is None:
            self.label_column = label_column[-1][0]

        # Create schema from the target column
        target_schema = training_schema[[self.label_column]]

        # Create image column schema from the selected image column
        image_schema = training_schema[[self.image_column]]

        # Check if the option for predicting class probabilities is enabled
        if class_probability_schema is None:
            class_probability_schema = knext.Schema.from_columns("")

        # TODO: add a check that the validation schema must contain the same columns as selected for training

        return kutil.ViTClassificationModelObjectSpec(
            image_schema,
            target_schema,
            class_probability_schema,
            model_choice=self.model_choice,  # TODO make this as path to pre_trained model, either as local path or huggingface.co endpoint
        )

    def execute(
        self, exec_context: knext.ExecutionContext, training_table, validation_table
    ):
        df_train = training_table.to_pandas()
        df_val = validation_table.to_pandas()

        # Extract feature and label columns
        image_column = self.image_column
        label_column = self.label_column

        class_probability_schema = None

        # Extract images and labels from both training and validation input table.
        train_images = df_train[image_column]
        train_labels = df_train[label_column]

        val_images = df_val[image_column]
        val_labels = df_val[label_column]

        # Initialize a label encoder and encode labels
        label_enc = kutil.LabelEncoder()
        train_labels_encoded = label_enc.fit_transform(train_labels)
        val_labels_encoded = label_enc.transform(val_labels)

        # Model selection logic
        if self.model_choice == mutil.ViTModelSelection.ViT.name:
            processor = ViTImageProcessor.from_pretrained(
                mutil.ViTModelSelection.ViT.description
            )
            model = ViTForImageClassification.from_pretrained(
                mutil.ViTModelSelection.ViT.description
            )
        elif self.model_choice == mutil.ViTModelSelection.SWIN.name:
            processor = AutoImageProcessor.from_pretrained(
                mutil.ViTModelSelection.SWIN.description
            )
            model = SwinForImageClassification.from_pretrained(
                mutil.ViTModelSelection.SWIN.description
            )
        elif self.model_choice == mutil.ViTModelSelection.PYRAMID.name:
            processor = PvtImageProcessor.from_pretrained(
                mutil.ViTModelSelection.PYRAMID.description
            )
            model = PvtForImageClassification.from_pretrained(
                mutil.ViTModelSelection.PYRAMID.description
            )

        # Get class names(=column names) for probability estimates
        prob_estimates_column_names = kutil.pd.DataFrame(columns=train_labels.unique())

        # Update the table schema with probability estimates column names
        prob_estimates_column_names = prob_estimates_column_names.reindex(
            sorted(prob_estimates_column_names.columns), axis=1
        )

        input_table_schema = training_table.schema
        for column_name in prob_estimates_column_names:
            input_table_schema = input_table_schema.append(
                knext.Column(
                    ktype=knext.double(),
                    name=f"P({self.label_column}_pred={column_name})",
                )
            ).get()

        # Determine the number of classes dynamically
        num_classes = len(label_enc.classes_)

        # Create a schema that contains the class names by getting the last
        # "num_classes" number of columns from the input table.
        # class_probability_schema is then used if user wants to predict
        # probability estimates for the test data.
        if num_classes:
            class_probability_schema = input_table_schema[-num_classes:].get()

        # Create datasets and data loaders
        train_dataset = mutil.TrainingImageDataset(
            train_images, train_labels_encoded, processor
        )
        val_dataset = mutil.TrainingImageDataset(
            val_images, val_labels_encoded, processor
        )

        kutil.check_canceled(exec_context)

        train_loader = mutil.DataLoader(
            train_dataset, batch_size=self.batch_size, shuffle=True
        )
        val_loader = mutil.DataLoader(
            val_dataset, batch_size=self.batch_size, shuffle=False
        )

        exec_context.set_progress(0.3)

        # Model setup
        model.config.num_labels = num_classes
        if self.model_choice == mutil.ViTModelSelection.PYRAMID.name:
            model.classifier = torch.nn.Linear(
                model.config.hidden_sizes[-1], num_classes
            )
        else:
            model.classifier = torch.nn.Linear(model.config.hidden_size, num_classes)
        criterion = torch.nn.CrossEntropyLoss()
        optimizer = Adam(model.parameters(), lr=self.learning_rate)

        kutil.check_canceled(exec_context)
        # Training loop with validation
        for epoch in range(self.num_epochs):
            # Training Phase
            model.train()
            total_loss_train = 0.0
            total_acc_train = 0

            kutil.check_canceled(exec_context)

            for train_images, train_labels in train_loader:
                optimizer.zero_grad()
                outputs = model(pixel_values=train_images).logits
                train_labels = train_labels.to(mutil.device)
                loss = criterion(outputs, train_labels.long())
                acc = (outputs.argmax(dim=1) == train_labels).sum().item()

                loss.backward()

                kutil.check_canceled(exec_context)

                optimizer.step()

                total_loss_train += loss.item()
                total_acc_train += acc

            avg_train_loss = total_loss_train / len(train_loader)
            avg_train_acc = total_acc_train / len(train_dataset)

            exec_context.set_progress(0.6)

            # Validation Phase
            model.eval()
            total_loss_val = 0.0
            total_acc_val = 0

            with torch.no_grad():
                for val_images, val_labels in val_loader:
                    outputs = model(pixel_values=val_images).logits
                    val_labels = val_labels.to(
                        mutil.device
                    )  # Convert labels to the correct device
                    loss = criterion(outputs, val_labels.long())
                    acc = (outputs.argmax(dim=1) == val_labels).sum().item()

                    total_loss_val += loss.item()
                    total_acc_val += acc

            exec_context.set_progress(0.8)

            avg_val_loss = total_loss_val / len(val_loader)
            avg_val_acc = total_acc_val / len(val_dataset)

            LOGGER.info(
                f"Epoch {epoch + 1}/{self.num_epochs} | Train Loss: {avg_train_loss:.3f} | "
                f"Train Acc: {avg_train_acc:.3f} | Val Loss: {avg_val_loss:.3f} | Val Acc: {avg_val_acc:.3f}"
            )

        trained_model = kutil.ViTClassificationModelObject(
            spec=self._create_spec(
                input_table_schema, input_table_schema, class_probability_schema
            ),
            model=model,
            label_enc=label_enc,
        )

        return trained_model


# General settings for classification predictor node
@knext.parameter_group(label="Output")
class ClassificationPredictorGeneralSettings:

    prediction_column = knext.StringParameter(
        "Custom prediction column name",
        "If no name is specified for the prediction column, it will default to `<target_column_name>_pred`.",
        default_value="",
    )

    predict_probs = knext.BoolParameter(
        "Predict probability estimates",
        "Predict probability estimates for each target class.",
        True,
    )

    prob_columns_suffix = knext.StringParameter(
        "Suffix for probability columns",
        "Allows to add a suffix for the class probability columns.",
        default_value="",
    )


# KNIME node definition for prediction
@knext.node(
    name="ViT Classification Predictor",
    node_type=knext.NodeType.PREDICTOR,
    icon_path="icons/icon_Vision Transformer Predictor.png",
    category=image_category,
    id="img-model-predictor",
)
@knext.input_port(
    name="Trained Model",
    port_type=kutil.classification_model_port_type,
    description="Input containing the trained Vision Transformer model.",
)
@knext.input_table(
    name="Test Input Data",
    description="Table containing the test set with image column.",
)
@knext.output_table(
    name="Output table", description="Resulting table with prediction categories."
)
class VisionTransformerPredictor:
    """
    Vision Transformer Predictor

    The Vision Transformer Predictor node applies a fine-tuned Transformer model to classify images in the given input dataset.
    It computes the predicted class for each image and, optionally, provides class probability estimates.

    The node requires a fine-tuned Transformer model from the Vision Transformer Learner node and a dataset containing image data.
    The prediction column name can be customized, and the node supports multiple Transformer architectures.

    It is only executable if the test data contains the image column that was used by the learner model.

    ### Configuration Options:

    - **Custom Prediction Column Name**: Specify a custom name for the prediction column.
    - **Predict Probability Estimates**: Enable to obtain confidence scores for each class.
    - **Probability Columns Suffix**: Add a suffix to probability columns for easy identification.

    ### How It Works:

    1. The node extracts images from the test dataset.
    2. The selected transformer model processes the images and makes predictions.
    3. The highest probability class is assigned as the predicted label.
    4. (Optional) Class probability estimates are computed using softmax and included in the output.
<<<<<<< HEAD
=======


>>>>>>> 372e3165
    """

    predictor_settings = ClassificationPredictorGeneralSettings()

    def configure(
        self,
        configure_context: knext.ConfigurationContext,
        model_spec: kutil.ViTClassificationModelObjectSpec,
        table_schema: knext.Schema,
    ):

        y_pred = kutil.get_prediction_column_name(
            self.predictor_settings.prediction_column, model_spec.target_schema
        )

        # Add prediction column names in the schema
        for column_name in y_pred:
            table_schema = table_schema.append(
                knext.Column(ktype=knext.string(), name=column_name)
            )

        # Add probability estimate column names in the schema
        if self.predictor_settings.predict_probs:
            for column in model_spec.class_probability_schema:
                if self.predictor_settings.prob_columns_suffix:
                    table_schema = table_schema.append(
                        knext.Column(
                            ktype=column.ktype,
                            name=f"{column.name}{self.predictor_settings.prob_columns_suffix}",
                        )
                    )
                else:
                    table_schema = table_schema.append(
                        knext.Column(ktype=column.ktype, name=column.name)
                    )

        return table_schema

    def execute(
        self,
        exec_context: knext.ExecutionContext,
        model_port: kutil.ViTClassificationModelObject,
        input_table_1,
    ):
        df_test = input_table_1.to_pandas()

        # Get list target column for the prediction column
        y_pred = kutil.get_prediction_column_name(
            self.predictor_settings.prediction_column, model_port.spec.target_schema
        )

        image_col = model_port.spec.image_schema.column_names

        features = df_test[image_col]

        images = features[image_col[0]]

        model_name = model_port.spec.model_choice

        if model_name == mutil.ViTModelSelection.ViT.name:
            processor = ViTImageProcessor.from_pretrained(
                mutil.ViTModelSelection.ViT.description
            )
        elif model_name == mutil.ViTModelSelection.SWIN.name:
            processor = AutoImageProcessor.from_pretrained(
                mutil.ViTModelSelection.SWIN.description
            )
        elif model_name == mutil.ViTModelSelection.PYRAMID.name:
            processor = PvtImageProcessor.from_pretrained(
                mutil.ViTModelSelection.PYRAMID.description
            )

        dataset = mutil.PredictionImageDataset(images, processor)
        dataloader = mutil.DataLoader(dataset, batch_size=8, shuffle=False)

        model_port._model.eval()
        all_predictions = []
        all_probabilities = []

        with torch.no_grad():
            for batch in dataloader:
                batch = batch.to(model_port._model.device)
                outputs = model_port._model(pixel_values=batch).logits
                predictions = torch.argmax(outputs, dim=1).cpu().numpy()
                all_predictions.extend(predictions)

                if self.predictor_settings.predict_probs:
                    probabilities = (
                        torch.nn.functional.softmax(outputs, dim=1).cpu().numpy()
                    )
                    all_probabilities.extend(probabilities)

        decoded_predictions = model_port.decode_target_values(
            kutil.pd.Series(all_predictions)
        )

        decoded_predictions.index = df_test.index
        df_test[y_pred[0]] = decoded_predictions

        if self.predictor_settings.predict_probs:

            if self.predictor_settings.prediction_column:
                # Get original target column name (and not the custom name)
                # for class probability column names
                y_pred = kutil.get_prediction_column_name(
                    "", model_port.spec.target_schema
                )

            class_probability_names = model_port.get_class_probability_column_names(
                y_pred, self.predictor_settings.prob_columns_suffix
            )
            for col, probs in zip(class_probability_names, zip(*all_probabilities)):
                df_test[col] = probs

        return knext.Table.from_pandas(df_test)<|MERGE_RESOLUTION|>--- conflicted
+++ resolved
@@ -438,11 +438,8 @@
     2. The selected transformer model processes the images and makes predictions.
     3. The highest probability class is assigned as the predicted label.
     4. (Optional) Class probability estimates are computed using softmax and included in the output.
-<<<<<<< HEAD
-=======
-
-
->>>>>>> 372e3165
+
+
     """
 
     predictor_settings = ClassificationPredictorGeneralSettings()
